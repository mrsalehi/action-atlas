--- conflicted
+++ resolved
@@ -1,57 +1,48 @@
-<<<<<<< HEAD
+# action-atlas
+
+[[Website]]()
 [![arXiv](https://img.shields.io/badge/arXiv-2104.00001-red.svg)](https://arxiv.org/abs/2104.00001)
 
-# action-atlas
 This is the official repository for the ActionAtlas benchmark. The benchmark evaluates large multimodal-models on videos of complex actions in specialized domains. This first version of the benchmark focuses on sports moves.
 
 
 
-# Installation
+## Installation
 You can install the package from source with pip or poetry:
 ```bash
 pip install -e .
 ```
 
-# Usage
+## Usage
 1. Download the metadta either from this [google drive](https://drive.google.com/file/d/1ueh5gqYg0WqQ_CFxjxsjcn8rx9wwN9Gi/view?usp=drive_link) or from [HuggingFace](https://huggingface.co/datasets/action_atlas)
 
-2. To download the videos you need to 
+2. Each sample in the metadata contains a YouTube ID and the metadata of that video. Download the video from YouTube. Please take a look at `action_atlas/download_yt_videos.py` provided in this repo.
+
+3. Extract ActionAtlas video segments from the original videos using `action_atlas/extract_segments.py`:
+```bash
+python action_atlas/extract_segments.py \
+    --data_fpath /path/to/metadata.json \
+    --yt_videos_dir /path/to/downloaded_yt_videos \
+    --out_segments_dir /path/to/output_dir/for/segments \
+    --max_workers 32
+```
+
+4. There is text on some of the videos that leak information about the action. We have already found polygons obfuscating the text using Google Cloud Vision API and provided them in the metadata. You can reused them to obfuscate text by running `action_atlas/obfuscate_text.py`:
+```bash
+python action_atlas/obfuscate_text.py  \
+    obfuscate_text_in_videos_with_masks \
+    --data_fpath /path/to/metadata.json \
+    --video_segments_dir /path/to/extracted_segments \
+    --out_dir /path/to/output_dir/for/final/segments/including/obfuscated \
+    --max_workers 32
+```
+Note that after running the above command all videos in ActionAtlas will be stored in `out_dir`, including those with obfuscated text.
+
+5. We have provided example script to evaluate both proprietary and open models. Please take a look at `action_atlas/eval_proprietary.py` and `action_atlas/eval_qwen2_vl.py`.
 
 
-
-# Citation
+## Citation
 If you use this dataset in your research, please cite the following paper:
 ```
 
-```
-=======
-# action-atlas-v1
-
-## Overview
-
-
-
-## Installation
-You can install the package with pip or poetry:
-```bash
-pip install .
-```
-
-## Dataset
-ActionAtlas videos are sourced from YouTube videos. 
-
-
-Steps to prepare the data for evaluation:
-1. Download the metadata from Huggingface, or Google drive:
-
-
-2. 
-
-
-
-## Evaluation
-
-
-
-## Citation
->>>>>>> a03c3637
+```